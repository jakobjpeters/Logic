
import AbstractTrees: HasNodeType, NodeType, children, nodetype, nodevalue, printnode
import Base: map
using AbstractTrees: Leaves, PreOrderDFS, childtype, nodevalues
using Base.Iterators: Stateful
using Base: isexpr
using ReplMaker: complete_julia, initrepl
using .PicoSAT: PicoSAT, initialize, picosat_print, picosat_reset

## Types

### Abstract

"""
    Proposition

A [proposition](https://en.wikipedia.org/wiki/Proposition).

Supertype of [`Atom`](@ref) and [`Compound`](@ref).
"""
abstract type Proposition end

"""
    Atom <: Proposition

A proposition with [no deeper propositional structure](https://en.wikipedia.org/wiki/Atomic_formula).

Subtype of [`Proposition`](@ref).
Supertype of [`Constant`](@ref) and [`Variable`](@ref).
"""
abstract type Atom <: Proposition end

"""
    Compound <: Proposition

A proposition composed from connecting [`Atom`](@ref)s
with one or more [`Operator`](@ref)s.

Subtype of [`Proposition`](@ref).
Supertype of [`Tree`](@ref), [`Clause`](@ref), and [`Normal`](@ref).
"""
abstract type Compound <: Proposition end

### Concrete

"""
    Constant <: Atom
    Constant(value)

An [atomic sentence](https://en.wikipedia.org/wiki/Atomic_sentence).

Subtype of [`Atom`](@ref).

# Examples
```jldoctest
julia> PAndQ.Constant(1)
\$(1)

julia> PAndQ.Constant("Logic is fun")
\$("Logic is fun")
```
"""
struct Constant <: Atom
    value
end

"""
    Variable <: Atom

An [atomic formula](https://en.wikipedia.org/wiki/Atomic_formula).

Subtype of [`Atom`](@ref).

# Examples
```jldoctest
julia> PAndQ.Variable(:p)
p

julia> PAndQ.Variable(:q)
q
```
"""
struct Variable <: Atom
    symbol::Symbol
end

"""
    Tree <: Compound
    Tree(::Operator, ::Union{Atom, Tree})

A [`Proposition`](@ref) represented by an [abstract syntax tree]
(https://en.wikipedia.org/wiki/Abstract_syntax_tree).

Subtype of [`Compound`](@ref).
See also [`Operator`](@ref) and [`Atom`](@ref).

# Examples
```jldoctest
julia> PAndQ.Tree(⊤)
⊤

julia> @atomize PAndQ.Tree(¬, [p])
¬p

julia> @atomize PAndQ.Tree(and, [PAndQ.Tree(p), PAndQ.Tree(q)])
p ∧ q
```
"""
struct Tree <: Compound
    operator::Operator
    propositions::Vector{<:Union{Atom, Tree}}

    Tree(o, ps::Vector{<:Union{Atom, Tree}}) = new(o, ps)
end

Tree(o, ps) = Tree(o, map(Tree, ps))

"""
    Clause{AO <: AndOr} <: Compound
    Clause(::AO, ::Vector{<:Atom}, ::Set{Int})

A proposition represented as either a [conjunction or disjunction of literals]
(https://en.wikipedia.org/wiki/Clause_(logic)).

!!! info
    An empty `Clause` is [logically equivalent](@ref ==) to the
    [`initial_value`](@ref Interface.initial_value) of it's binary operator.

Subtype of [`Compound`](@ref).
See also [`AndOr`](@ref) and [`Atom`](@ref).

# Examples
```jldoctest
julia> PAndQ.Clause(∧, PAndQ.Atom[], Set{Int}())
⊤

julia> @atomize PAndQ.Clause(∧, [p], Set(1))
p

julia> @atomize PAndQ.Clause(∨, [p, q], Set([1, -2]))
¬q ∨ p
```
"""
struct Clause{AO <: AndOr} <: Compound
    atoms::Vector{Atom}
    literals::Set{Int}

    Clause(::AO, atoms::Vector{<:Atom}, literals) where AO <: AndOr = new{AO}(atoms, literals)
end

"""
    Normal{AO <: AndOr} <: Compound
    Normal(::AO, ::Vector{Atom}, ::Set{Set{Int}})

A [`Proposition`](@ref) represented in [conjunctive]
(https://en.wikipedia.org/wiki/Conjunctive_normal_form) or [disjunctive]
(https://en.wikipedia.org/wiki/Disjunctive_normal_form) normal form.

!!! info
    An empty `Normal` is [logically equivalent](@ref ==) to the
    [`initial_value`](@ref Interface.initial_value) of it's binary operator.

Subtype of [`Compound`](@ref).
See also [`AndOr`](@ref) and [`Clause`](@ref).

# Examples
```jldoctest
julia> PAndQ.Normal(∧, PAndQ.Atom[], Set{Set{Int}}())
⊤

julia> @atomize PAndQ.Normal(∧, [p, q], Set(map(Set, ((1, 2), (-1, -2)))))
(¬p ∨ ¬q) ∧ (p ∨ q)
```
"""
struct Normal{AO <: AndOr} <: Compound
    atoms::Vector{Atom}
    clauses::Set{Set{Int}}

    Normal(::AO, atoms::Vector{<:Atom}, clauses) where AO = new{AO}(atoms, clauses)
end

## AbstractTrees.jl

"""
    children(::Union{Tree, Clause, Normal})

Return an iterator over the child nodes of the given proposition.

See also [`Tree`](@ref), [`Clause`](@ref), and [`Normal`](@ref).

# Examples
```jldoctest
julia> @atomize PAndQ.children(p)
()

julia> @atomize PAndQ.children(¬p)
1-element Vector{PAndQ.Variable}:
 p

julia> @atomize PAndQ.children(p ∧ q)
2-element Vector{PAndQ.Tree}:
 p
 q
```
"""
children(p::Tree) = p.propositions
function children(p::Clause)
    atoms = p.atoms
    Iterators.map(literal -> Tree(signbit(literal) ? (¬) : 𝒾, [atoms[abs(literal)]]), p.literals)
end
children(p::Normal) = Iterators.map(p.clauses) do clause
    atoms = p.atoms[collect(Iterators.map(abs, clause))]
    Clause(dual(nodevalue(p)), atoms, Set(Iterators.map(literal -> sign(literal) * findfirst(==(p.atoms[abs(literal)]), atoms), clause)))
end

"""
    nodevalue(::Union{Tree, Clause, Normal})

Return the [`Operator`](@ref Interface.Operator) of the proposition's root node.

See also [`Tree`](@ref), [`Clause`](@ref), and [`Normal`](@ref).

# Examples
```jldoctest
julia> @atomize PAndQ.nodevalue(¬p)
¬

julia> @atomize PAndQ.nodevalue(p ∧ q)
∧
```
"""
nodevalue(p::Tree) = p.operator
nodevalue(::Union{Clause{O}, Normal{O}}) where O = O.instance

_printnode(p::Union{Operator, Atom, Tree}) = nodevalue(p)
_printnode(p::Union{Clause, Normal}) =
    (isempty(children(p)) ? something ∘ initial_value : identity)(nodevalue(p))

"""
    printnode(::IO, ::Union{Operator, Proposition}; kwargs...)

Print the representation of the proposition's root node.

See also [`Operator`](@ref Interface.Operator) and [`Proposition`](@ref).

# Examples
```jldoctest
julia> @atomize PAndQ.printnode(stdout, p)
p
julia> @atomize PAndQ.printnode(stdout, ¬p)
¬
julia> @atomize PAndQ.printnode(stdout, p ∧ q)
∧
```
"""
printnode(io::IO, p::Union{Operator, Proposition}) = show(io, "text/plain", _printnode(p))

"""
    NodeType(::Type{<:Atom})

See also [`Atom`](@ref).

# Examples
```jldoctest
julia> PAndQ.NodeType(PAndQ.Atom)
AbstractTrees.HasNodeType()
```
"""
NodeType(::Type{<:Atom}) = HasNodeType()

"""
    nodetype(::Type{<:Atom})

See also [`Atom`](@ref).

```jldoctest
julia> PAndQ.nodetype(PAndQ.Atom)
PAndQ.Atom
```
"""
nodetype(::Type{A}) where A <: Atom = A

## Utilities

"""
    deconstruct(p)

Return `(nodevalue(p), children(p))`.

See also [`nodevalue`](@ref) and [`children`](@ref).

# Examples
```jldoctest
julia> @atomize PAndQ.deconstruct(p)
(PAndQ.Variable(:p), ())

julia> @atomize PAndQ.deconstruct(¬p)
(PAndQ.Interface.Operator{:not}(), PAndQ.Variable[PAndQ.Variable(:p)])

julia> @atomize PAndQ.deconstruct(p ∧ q)
(PAndQ.Interface.Operator{:and}(), PAndQ.Tree[identical(PAndQ.Variable(:p)), identical(PAndQ.Variable(:q))])
```
"""
deconstruct(p) = nodevalue(p), children(p)

"""
    child(x)

Equivalent to `only ∘ children`.

See also [`children`](@ref).
"""
child(x) = only(children(x))

"""
    load_or_error(x)

Return an expression that when `eval`uated returns `x` if `PAndQ` is defined and throws an `Exception` otherwise.
"""
load_or_error(x) = :((@isdefined PAndQ) ? $x : error("`PAndQ` must be loaded"))

"""
    atomize(x)

If `x` is a symbol, return an expression that instantiates it as a
[`Variable`](@ref) if it is undefined in the caller's scope.
If `isexpr(x, :\$)`, return an expression that instantiates it as a [`Constant`](@ref).
If `x` is a different expression, traverse it with recursive calls to `atomize`.
Otherise, return x.
"""
atomize(x) =
    if x isa Symbol; :((@isdefined $x) ? $x : $(Variable(x)))
    elseif x isa Expr
        if length(x.args) == 0 || (isexpr(x, :macrocall) && first(x.args) == Symbol("@atomize")) x
        elseif isexpr(x, :$); load_or_error(:(PAndQ.Constant($(only(x.args)))))
        elseif isexpr(x, :kw) Expr(x.head, x.args[1], atomize(x.args[2]))
        elseif isexpr(x, (:struct, :where)) x # TODO
        else # TODO
            y = Expr(x.head)
            b = isexpr(x, (:<:, :(=), :->, :function))
            b && push!(y.args, x.args[1])
            for arg in x.args[1 + b:end]
                push!(y.args, atomize(arg))
            end
            y
        end
    else x
    end

function _distribute(f, ao, stack)
    _initial_value = something(initial_value(ao))
    p, not_initial_value = Tree(_initial_value), dual(_initial_value)

    while !isempty(stack)
        q = pop!(stack)
        o, rs = deconstruct(q)

<<<<<<< HEAD
        if o isa NullaryOperator return Tree(o)
        elseif o isa UnaryOperator p = evaluate(ao, p, q)
=======
        if o == not_initial_value return Tree(not_initial_value)
        elseif o isa UnaryOperator p = evaluate(ao, [p, q])
>>>>>>> 272154a0
        elseif o == ao append!(stack, rs)
        else p = f(p, rs, stack)
        end
    end

    p
end

"""
    distribute(p)

Given a proposition in negation normal form, return that proposition in conjunction normal form.
"""
distribute(p) = _distribute((q, rs, conjuncts) -> evaluate(∧, [q, _distribute(∨, map(Tree, rs)) do s, ts, disjuncts
    u = evaluate(∨, [s, fold(identity, (∨) => disjuncts)])
    empty!(disjuncts)
    append!(conjuncts, map(t -> t ∨ u, ts))
    Tree(⊤)
end]), ∧, Tree[p])

function flatten!(mapping, clauses, qs, p)
    x = nodevalue(p)

    if x isa typeof(⊤)
    elseif x isa Union{typeof(⊥), UnaryOperator, typeof(∨), Atom}
        clause, rs = Tree[], Tree[p]
        while !isempty(rs)
            r = pop!(rs)
            o, ss = deconstruct(r)

            if o isa typeof(⊥)
            elseif o isa UnaryOperator && only(ss) isa Atom push!(clause, r)
            elseif o isa typeof(∨) append!(rs, ss)
            else return mapping, clauses, push!(qs, p)
            end
        end

        _clause = Set{Int}()
        for literal in clause
            _literal = (nodevalue(literal) == 𝒾 ? 1 : -1) * get!(() -> length(mapping) + 1, mapping, child(literal))
            -_literal in _clause ? (return mapping, clauses, push!(qs, p)) : push!(_clause, _literal)
        end

        push!(clauses, _clause)
    elseif x isa typeof(∧)
        for r in children(p)
            flatten!(mapping, clauses, qs, r)
        end
    else push!(qs, p)
    end

    mapping, clauses, qs
end

"""
    flatten(p)
"""
function flatten(p::Tree)
    mapping, clauses, qs = flatten!(Dict{Atom, Int}(), Set{Set{Int}}(), Tree[], p)
    Normal(∧, map(first, sort!(collect(mapping); by = last)), clauses), qs
end
flatten(p) = flatten(Tree(p))

# Instantiation

"""
    @atomize(x)

Instantiate constants and variables inline.

Constants are instantiated with the `\$` interpolation syntax.
Variables are instantiated with previously undefined symbols.

!!! warning
    This macro attempts to ignore symbols that are being assigned a value.
    For example, `@atomize f(; x = p) = x ∧ q` should be equivalent to
    `f(; x = @atomize p) = x ∧ @atomize q`.
    However, this feature is in-progress and only works in some cases.
    The implementation is cautious to skip the parts
    of the expression that it cannot yet handle.

# Examples
```jldoctest
julia> @atomize x = p ∧ q
p ∧ q

julia> @atomize x → r
(p ∧ q) → r

julia> @atomize \$1 ∧ \$(1 + 1)
\$(1) ∧ \$(2)
```
"""
macro atomize(x)
    esc(:($(atomize(x))))
end

"""
    @variables(ps...)

Define variables and return a `Vector` containing them.

Examples
```jldoctest
julia> @variables p q
2-element Vector{PAndQ.Variable}:
 p
 q

julia> p
p

julia> q
q
```
"""
macro variables(ps...) esc(quote
    $(map(p -> :($p = $(Variable(p))), ps)...)
    $(load_or_error(:(PAndQ.Variable[$(ps...)])))
end) end

"""
    constants(f = identity, xs)

Equivalent to `map(x -> @atomize \$(f(x)), xs)`.

See also [`identical`](@ref).

# Examples
```jldoctest
julia> constants(1:2)
2-element Vector{PAndQ.Constant}:
 \$(1)
 \$(2)

julia> constants(string, 1:2)
2-element Vector{PAndQ.Constant}:
 \$("1")
 \$("2")
```
"""
constants(f, xs) = map(Constant ∘ f, xs)
constants(xs) = constants(identity, xs)

# Utility

"""
    value(T = Any, p)

If `p` is logically equivalent to a constant, return that constant's value wrapped in `Some`.
Otherwise, return `nothing`.

Values wrapped in `Some` can be unwrapped using the `something` function.

!!! tip
    To reduce compilation latency, constants do not store the type of the wrapped value.
    Therefore, the type of this value cannot be inferred and can result in run-time dispatch.
    If this type is known at compile-time, pass it as the first parameter.
    See also the performance tip to [Annotate values taken from untyped locations]
    (https://docs.julialang.org/en/v1/manual/performance-tips/#Annotate-values-taken-from-untyped-locations).

# Examples
```jldoctest
julia> @atomize value(p)

julia> @atomize value(\$1)
Some(1)

julia> @atomize something(value(Int, \$2))
2
```
"""
function value(T, p)
    _atoms = atoms(p)
    if isempty(_atoms) nothing
    else
        atom = first(_atoms)
        atom isa Constant && atom == p ? Some(atom.value::T) : nothing
    end
end
value(p) = value(Any, p)

_map(f, p) = map(child -> map(f, child), children(p))

"""
    map(f, p)

Apply the function `f` to each atom in `p`.

# Examples
```jldoctest
julia> @atomize map(¬, p ∧ q)
¬p ∧ ¬q

julia> @atomize map(atom -> \$(something(value(atom)) + 1), \$1 ∧ \$2)
\$(2) ∧ \$(3)
```
"""
map(f, p::Atom) = f(p)
map(f, p::Union{NullaryOperator, Tree}) = evaluation(nodevalue(p), _map(f, p))
map(f, p::Union{Clause, Normal}) = fold(identity, nodevalue(p) => _map(f, p))

"""
    atoms(p)

Return an iterator of each atomic proposition contained in `p`.

# Examples
```jldoctest
julia> @atomize collect(atoms(p ∧ q))
2-element Vector{PAndQ.Variable}:
 p
 q
```
"""
atoms(p) = Iterators.filter(leaf -> leaf isa Atom, Leaves(p))

"""
    operators(p)

Return an iterator of each [operator]
(@ref operators_operators) contained in `p`.

# Examples
```jldoctest
julia> @atomize collect(operators(¬p))
1-element Vector{PAndQ.Interface.Operator{:not}}:
 ¬

julia> @atomize collect(operators(¬p ∧ q))
3-element Vector{PAndQ.Interface.Operator}:
 ∧
 ¬
 𝒾
```
"""
operators(p) = Iterators.filter(node -> !isa(node, Atom), nodevalues(PreOrderDFS(p)))

"""
    install_atomize_mode(;
        start_key = "\\M-a", prompt_text = "atomize> ", prompt_color = :cyan,
    kwargs...)

Install the `atomize` REPL mode, where input implicitly begins with [`@atomize`](@ref).

Keyword arguments are passed to [`ReplMaker.initrepl`](https://github.com/MasonProtter/ReplMaker.jl).
The default start keys are pressing both the \\[Meta\\] (also known as [Alt]) and [a] keys at the same time.
The available `prompt_color`s are in `Base.text_colors`.
"""
function install_atomize_mode(; start_key = "\\M-a", prompt_text = "atomize> ", prompt_color = :cyan, kwargs...)
    initrepl(atomize ∘ Meta.parse;
        prompt_text,
        start_key,
        prompt_color,
        mode_name = :atomize,
        valid_input_checker = complete_julia,
        startup_text = false,
        kwargs...
    )
    @info "The `atomize` REPL mode has been installed: press [$start_key] to enter and [Backspace] to exit"
end

# Normalization

"""
    normalize(::Union{typeof(¬), typeof(∧), typeof(∨)}, p)

Convert the given proposition to negation, conjunction, or disjunction normal form depending
on whether the first argument is [`not`](@ref), [`and`](@ref), or [`or`](@ref), respectively.

Considering the syntax tree of a normalized proposition, each leaf
node is a literal; either an atom or it's negation.
Propositions in negation normal form are expanded such that the
syntax tree branches only contain the operators `and` and `or`.
Conjunction and disjunction normal forms are negated normal forms that have
been flattened by recursively distributing either the `and` or `or` operator over the other.
In other words, a collection of literals is a clause and
a proposition in conjunctive or disjunctive normal form is a conjunction of
disjunctive clauses or a disjunction of conjunctive clauses, respectively.

Conjunction and disjunction, but not negation, normal forms are called *canonical*.
Distributing an operator during conversion may increase the size of the syntax tree exponentially.
Therefore, it may be intractable to compute a canonical form for sufficiently large propositions. Instead,
use the [`tseytin`](@ref) transformation to find a proposition in conjunctive normal form which
[`is_equisatisfiable`](@ref) to the given proposition.

!!! tip
    Converting a proposition between conjunction and disjunction normal form is not performant
    due to the exponential increase in the size of the proposition.
    It is most performant to apply all operations to propositions and normalizing the resulting proposition once.

# Examples
```jldoctest
julia> @atomize normalize(∧, ¬(p ∨ q))
(¬p) ∧ (¬q)

julia> @atomize normalize(∨, p ↔ q)
(¬q ∧ ¬p) ∨ (q ∧ p)
```
"""
function normalize(::typeof(¬), p::Tree)
    operator_stack, input_stack, output_stack = Pair{Int, Operator}[], Tree[p], Tree[]

    while !isempty(input_stack)
        q = pop!(input_stack)
        o, rs = deconstruct(q)

        if o isa NullaryOperator || (o isa UnaryOperator && only(rs) isa Atom) push!(output_stack, q)
        elseif o isa AndOr
            push!(operator_stack, length(input_stack) => o)
            append!(input_stack, rs)
        else push!(input_stack, evaluate(o, rs))
        end
    end

    isempty(operator_stack) && append!(input_stack, output_stack)

    while !isempty(operator_stack)
        i, o = pop!(operator_stack)
        _arity = arity(o)

        while i + _arity > length(input_stack)
            push!(input_stack, pop!(output_stack))
        end

        push!(input_stack,
            if _arity == 0 o()
            elseif _arity == 1 o(pop!(input_stack))
            else evaluate(o, [pop!(input_stack), pop!(input_stack)])
            end
        )
    end

    only(input_stack)
end
function normalize(::typeof(∧), p::Tree)
    q, rs = flatten(p)
    q ∧ first(flatten(fold(r -> distribute(normalize(¬, r)), (∧) => rs)))
end
normalize(::typeof(∨), p) = ¬normalize(∧, ¬p)
normalize(::AO, p::Normal{AO}) where AO <: AndOr = p
normalize(o, p) = normalize(o, Tree(p))

function tseytin!(pairs, substitution, p)
    if !isa(p, Atom)
        o, qs = deconstruct(p)
        if !(o isa typeof(𝒾) && only(qs) isa Atom)
            substitutions = map(q -> q isa Atom || (nodevalue(q) == 𝒾 && child(q) isa Atom) ? Tree(q) : Variable(gensym()), qs)
            push!(pairs, (substitution, Tree(o, substitutions)))

            for (substitution, q) in zip(substitutions, qs)
                tseytin!(pairs, substitution, q)
            end
        end
    end

    pairs
end

"""
    tseytin(p)

Apply the [Tseytin transformation](https://en.wikipedia.org/wiki/Tseytin_transformation)
to the given proposition.

Using the [`normalize`](@ref) function to convert a proposition to conjunction normal form
may result in an exponentially larger proposition, which can be intractable for sufficiently large propositions.
The Tseytin transformation results in a linearly larger proposition that is in conjunction normal form
and [`is_equisatisfiable`](@ref) to the original.
However, it contains introduced variables and yields a subset of the [`solutions`](@ref) to the original proposition.

# Examples
```jldoctest
julia> is_equisatisfiable(⊤, tseytin(⊤))
true

julia> @atomize is_equisatisfiable(p, tseytin(p))
true

julia> is_equisatisfiable(⊥, tseytin(⊥))
true
```
"""
function tseytin(p::Tree)
    pairs = tseytin!(NTuple{2, Tree}[], Variable(gensym()), p)
    normalize(∧, isempty(pairs) ? p : first(first(pairs)) ∧ fold(identity, (∧) => map(splat(↔), pairs)))
end
tseytin(p) = tseytin(Tree(p))<|MERGE_RESOLUTION|>--- conflicted
+++ resolved
@@ -355,13 +355,8 @@
         q = pop!(stack)
         o, rs = deconstruct(q)
 
-<<<<<<< HEAD
         if o isa NullaryOperator return Tree(o)
-        elseif o isa UnaryOperator p = evaluate(ao, p, q)
-=======
-        if o == not_initial_value return Tree(not_initial_value)
         elseif o isa UnaryOperator p = evaluate(ao, [p, q])
->>>>>>> 272154a0
         elseif o == ao append!(stack, rs)
         else p = f(p, rs, stack)
         end
